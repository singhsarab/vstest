// Copyright (c) Microsoft Corporation. All rights reserved.
// Licensed under the MIT license. See LICENSE file in the project root for full license information.

namespace Microsoft.VisualStudio.TestPlatform.CommunicationUtilities
{
    using System;
    using System.Collections.Generic;
    using System.IO;
    using System.Threading;
    using System.Threading.Tasks;

    using Microsoft.VisualStudio.TestPlatform.CommunicationUtilities.Interfaces;
    using Microsoft.VisualStudio.TestPlatform.CommunicationUtilities.ObjectModel;
    using Microsoft.VisualStudio.TestPlatform.ObjectModel;
    using Microsoft.VisualStudio.TestPlatform.ObjectModel.Client;
    using Microsoft.VisualStudio.TestPlatform.ObjectModel.Logging;

    using CommonResources = Microsoft.VisualStudio.TestPlatform.CommunicationUtilities.Resources.Resources;

    /// <summary>
    /// Utility class that facilitates the IPC comunication. Acts as server.
    /// </summary>
    public sealed class TestRequestSender : ITestRequestSender
    {
        private ICommunicationManager communicationManager;

        private bool sendMessagesToRemoteHost = true;

        private IDataSerializer dataSerializer;

        // TODO:sasin Change the version to 2
        private int highestNegotiatedVersion = 1;

        /// <summary>
        /// Use to cancel blocking tasks associated with testhost process
        /// </summary>
        private CancellationTokenSource clientExitCancellationSource;

        private string clientExitErrorMessage;

        public TestRequestSender()
            : this(new SocketCommunicationManager(), JsonDataSerializer.Instance)
        {
        }

        internal TestRequestSender(ICommunicationManager communicationManager, IDataSerializer dataSerializer)
        {
            this.communicationManager = communicationManager;
            this.dataSerializer = dataSerializer;
        }

        /// <inheritdoc/>
        public int InitializeCommunication()
        {
            this.clientExitCancellationSource = new CancellationTokenSource();
            this.clientExitErrorMessage = string.Empty;
            var port = this.communicationManager.HostServer();
            this.communicationManager.AcceptClientAsync();
            return port;
        }

        /// <inheritdoc/>
        public bool WaitForRequestHandlerConnection(int clientConnectionTimeout)
        {
            return this.communicationManager.WaitForClientConnection(clientConnectionTimeout);
        }

        /// <inheritdoc/>
        public void Dispose()
        {
            this.communicationManager?.StopServer();
        }

        /// <inheritdoc/>
        public void Close()
        {
            this.Dispose();
            EqtTrace.Info("Closing the connection");
        }

        /// <inheritdoc/>
<<<<<<< HEAD
        public bool CheckVersionWithTestHost()
        {
            var success = false;
            this.communicationManager.SendMessage(MessageType.VersionCheck, payload: highestNegotiatedVersion);

            var message = this.communicationManager.ReceiveMessage();

            if (message.MessageType == MessageType.VersionCheck)
            {
                var protocolVersion = this.dataSerializer.DeserializePayload<int>(message);

                // TODO: Should we check if this is valid ?
                highestNegotiatedVersion = protocolVersion;
                success = true;

            }
            else if (message.MessageType == MessageType.ProtocolError)
            {
                EqtTrace.Error("TestRequestSender: VersionCheck Failed");
            }
            else
            {
                EqtTrace.Error("TestRequestSender: VersionCheck Message Expected but different message received: Received MessageType: {0}", message.MessageType);
            }

            return success;
        }

        /// <summary>
        /// Initializes the extensions in the test host.
        /// </summary>
        /// <param name="pathToAdditionalExtensions">Path to additional extensions.</param>
        /// <param name="loadOnlyWellKnownExtensions">Flag to indicate if only well known extensions are to be loaded.</param>
=======
>>>>>>> b6adfb5b
        public void InitializeDiscovery(IEnumerable<string> pathToAdditionalExtensions, bool loadOnlyWellKnownExtensions)
        {
            this.communicationManager.SendMessage(MessageType.DiscoveryInitialize, pathToAdditionalExtensions, version: highestNegotiatedVersion);
        }

        /// <inheritdoc/>
        public void InitializeExecution(IEnumerable<string> pathToAdditionalExtensions, bool loadOnlyWellKnownExtensions)
        {
            this.communicationManager.SendMessage(MessageType.ExecutionInitialize, pathToAdditionalExtensions, version: highestNegotiatedVersion);
        }

        /// <inheritdoc/>
        public void DiscoverTests(DiscoveryCriteria discoveryCriteria, ITestDiscoveryEventsHandler discoveryEventsHandler)
        {
            try
            {
                this.communicationManager.SendMessage(MessageType.StartDiscovery, discoveryCriteria, version: highestNegotiatedVersion);

                var isDiscoveryComplete = false;

                // Cycle through the messages that the testhost sends.
                // Currently each of the operations are not separate tasks since they should not each take much time. This is just a notification.
                while (!isDiscoveryComplete)
                {
                    var rawMessage = this.TryReceiveRawMessage();
                    EqtTrace.Info("received message: {0}", rawMessage);

                    // Send raw message first to unblock handlers waiting to send message to IDEs
                    discoveryEventsHandler.HandleRawMessage(rawMessage);

                    var message = this.dataSerializer.DeserializeMessage(rawMessage);
                    if (string.Equals(MessageType.TestCasesFound, message.MessageType))
                    {
                        var testCases = this.dataSerializer.DeserializePayload<IEnumerable<TestCase>>(message);
                        discoveryEventsHandler.HandleDiscoveredTests(testCases);
                    }
                    else if (string.Equals(MessageType.DiscoveryComplete, message.MessageType))
                    {
                        var discoveryCompletePayload = this.dataSerializer.DeserializePayload<DiscoveryCompletePayload>(message);
                        discoveryEventsHandler.HandleDiscoveryComplete(
                            discoveryCompletePayload.TotalTests,
                            discoveryCompletePayload.LastDiscoveredTests,
                            discoveryCompletePayload.IsAborted);
                        isDiscoveryComplete = true;
                    }
                    else if (string.Equals(MessageType.TestMessage, message.MessageType))
                    {
                        var testMessagePayload = this.dataSerializer.DeserializePayload<TestMessagePayload>(message);
                        discoveryEventsHandler.HandleLogMessage(
                            testMessagePayload.MessageLevel,
                            testMessagePayload.Message);
                    }
                }
            }
            catch (Exception ex)
            {
                this.OnDiscoveryAbort(discoveryEventsHandler, ex);
            }
        }

        /// <summary>
        /// Ends the session with the test host.
        /// </summary>
        public void EndSession()
        {
            // don't try to communicate if connection is broken
            if (!this.sendMessagesToRemoteHost)
            {
                EqtTrace.Error("Connection has been broken: not sending SessionEnd message");
                return;
            }

            this.communicationManager.SendMessage(MessageType.SessionEnd);
        }

        /// <summary>
        /// Executes tests on the sources specified with the criteria mentioned.
        /// </summary>
        /// <param name="runCriteria">The test run criteria.</param>
        /// <param name="eventHandler">The handler for execution events from the test host.</param>
        public void StartTestRun(TestRunCriteriaWithSources runCriteria, ITestRunEventsHandler eventHandler)
        {
            this.StartTestRunAndListenAndReportTestResults(MessageType.StartTestExecutionWithSources, runCriteria, eventHandler);
        }

        /// <summary>
        /// Executes the specified tests with the criteria mentioned.
        /// </summary>
        /// <param name="runCriteria">The test run criteria.</param>
        /// <param name="eventHandler">The handler for execution events from the test host.</param>
        public void StartTestRun(TestRunCriteriaWithTests runCriteria, ITestRunEventsHandler eventHandler)
        {
            this.StartTestRunAndListenAndReportTestResults(MessageType.StartTestExecutionWithTests, runCriteria, eventHandler);
        }

        /// <summary>
        /// Send the cancel message to test host
        /// </summary>
        public void SendTestRunCancel()
        {
            this.communicationManager.SendMessage(MessageType.CancelTestRun);
        }

        public void SendTestRunAbort()
        {
            this.communicationManager.SendMessage(MessageType.AbortTestRun);
        }

        public void OnClientProcessExit(string stdError)
        {
            this.clientExitErrorMessage = stdError;
            this.clientExitCancellationSource.Cancel();
        }

        private void StartTestRunAndListenAndReportTestResults(
            string messageType,
            object payload,
            ITestRunEventsHandler eventHandler)
        {
            try
            {
                this.communicationManager.SendMessage(messageType, payload, version: highestNegotiatedVersion);

                // This needs to happen asynchronously.
                Task.Run(() => this.ListenAndReportTestResults(eventHandler));
            }
            catch (Exception exception)
            {
                this.OnTestRunAbort(eventHandler, exception);
            }
        }

        private void ListenAndReportTestResults(ITestRunEventsHandler testRunEventsHandler)
        {
            var isTestRunComplete = false;

            // Cycle through the messages that the testhost sends.
            // Currently each of the operations are not separate tasks since they should not each take much time. This is just a notification.
            while (!isTestRunComplete)
            {
                try
                {
                    var rawMessage = this.TryReceiveRawMessage();

                    // Send raw message first to unblock handlers waiting to send message to IDEs
                    testRunEventsHandler.HandleRawMessage(rawMessage);

                    var message = this.dataSerializer.DeserializeMessage(rawMessage);
                    if (string.Equals(MessageType.TestRunStatsChange, message.MessageType))
                    {
                        var testRunChangedArgs = this.dataSerializer.DeserializePayload<TestRunChangedEventArgs>(
                            message);
                        testRunEventsHandler.HandleTestRunStatsChange(testRunChangedArgs);
                    }
                    else if (string.Equals(MessageType.ExecutionComplete, message.MessageType))
                    {
                        var testRunCompletePayload =
                            this.dataSerializer.DeserializePayload<TestRunCompletePayload>(message);

                        testRunEventsHandler.HandleTestRunComplete(
                            testRunCompletePayload.TestRunCompleteArgs,
                            testRunCompletePayload.LastRunTests,
                            testRunCompletePayload.RunAttachments,
                            testRunCompletePayload.ExecutorUris);
                        isTestRunComplete = true;
                    }
                    else if (string.Equals(MessageType.TestMessage, message.MessageType))
                    {
                        var testMessagePayload = this.dataSerializer.DeserializePayload<TestMessagePayload>(message);
                        testRunEventsHandler.HandleLogMessage(
                            testMessagePayload.MessageLevel,
                            testMessagePayload.Message);
                    }
                    else if (string.Equals(MessageType.LaunchAdapterProcessWithDebuggerAttached, message.MessageType))
                    {
                        var testProcessStartInfo = this.dataSerializer.DeserializePayload<TestProcessStartInfo>(message);
                        int processId = testRunEventsHandler.LaunchProcessWithDebuggerAttached(testProcessStartInfo);

                        this.communicationManager.SendMessage(
                            MessageType.LaunchAdapterProcessWithDebuggerAttachedCallback,
                            processId, version: highestNegotiatedVersion);
                    }
                }
                catch (IOException exception)
                {
                    // To avoid further communication with remote host
                    this.sendMessagesToRemoteHost = false;

                    this.OnTestRunAbort(testRunEventsHandler, exception);
                    isTestRunComplete = true;
                }
                catch (Exception exception)
                {
                    this.OnTestRunAbort(testRunEventsHandler, exception);
                    isTestRunComplete = true;
                }
            }
        }

        private void CleanupCommunicationIfProcessExit()
        {
            if (this.clientExitCancellationSource != null && this.clientExitCancellationSource.IsCancellationRequested)
            {
                this.communicationManager.StopServer();
            }
        }

        private void OnTestRunAbort(ITestRunEventsHandler testRunEventsHandler, Exception exception)
        {
            EqtTrace.Error("Server: TestExecution: Aborting test run because {0}", exception);

            var reason = string.Format(CommonResources.AbortedTestRun, exception?.Message);

            // log console message to vstest console
            testRunEventsHandler.HandleLogMessage(TestMessageLevel.Error, reason);

            // log console message to vstest console wrapper
            var testMessagePayload = new TestMessagePayload { MessageLevel = TestMessageLevel.Error, Message = reason };
            var rawMessage = this.dataSerializer.SerializePayload(MessageType.TestMessage, testMessagePayload);
            testRunEventsHandler.HandleRawMessage(rawMessage);

            // notify test run abort to vstest console wrapper.
            var completeArgs = new TestRunCompleteEventArgs(null, false, true, exception, null, TimeSpan.Zero);
            var payload = new TestRunCompletePayload { TestRunCompleteArgs = completeArgs };
            rawMessage = this.dataSerializer.SerializePayload(MessageType.ExecutionComplete, payload);
            testRunEventsHandler.HandleRawMessage(rawMessage);

            // notify of a test run complete and bail out.
            testRunEventsHandler.HandleTestRunComplete(completeArgs, null, null, null);

            this.CleanupCommunicationIfProcessExit();
        }

        private void OnDiscoveryAbort(ITestDiscoveryEventsHandler eventHandler, Exception exception)
        {
            EqtTrace.Error("Server: TestExecution: Aborting test discovery because {0}", exception);

            var reason = string.Format(CommonResources.AbortedTestDiscovery, exception?.Message);

            // Log to vstest console
            eventHandler.HandleLogMessage(TestMessageLevel.Error, reason);

            // Log to vs ide test output
            var testMessagePayload = new TestMessagePayload { MessageLevel = TestMessageLevel.Error, Message = reason };
            var rawMessage = this.dataSerializer.SerializePayload(MessageType.TestMessage, testMessagePayload);
            eventHandler.HandleRawMessage(rawMessage);

            // Notify discovery abort to IDE test output
            var payload = new DiscoveryCompletePayload()
            {
                IsAborted = true,
                LastDiscoveredTests = null,
                TotalTests = -1
            };
            rawMessage = this.dataSerializer.SerializePayload(MessageType.DiscoveryComplete, payload);
            eventHandler.HandleRawMessage(rawMessage);

            // Complete discovery
            eventHandler.HandleDiscoveryComplete(-1, null, true);

            this.CleanupCommunicationIfProcessExit();
        }

        private string TryReceiveRawMessage()
        {
            string message = null;
            var receiverMessageTask = this.communicationManager.ReceiveRawMessageAsync(this.clientExitCancellationSource.Token);
            receiverMessageTask.Wait();
            message = receiverMessageTask.Result;

            if (message == null)
            {
                var reason = string.IsNullOrWhiteSpace(this.clientExitErrorMessage)
                    ? CommonResources.UnableToCommunicateToTestHost
                    : this.clientExitErrorMessage;
                EqtTrace.Error("Unable to receive message from testhost: {0}", reason);
                throw new IOException(reason);
            }

            return message;
        }
    }
}<|MERGE_RESOLUTION|>--- conflicted
+++ resolved
@@ -38,11 +38,19 @@
 
         private string clientExitErrorMessage;
 
+        /// <summary>
+        /// Initializes a new instance of the <see cref="TestRequestSender"/> class.
+        /// </summary>
         public TestRequestSender()
             : this(new SocketCommunicationManager(), JsonDataSerializer.Instance)
         {
         }
 
+        /// <summary>
+        /// Initializes a new instance of the <see cref="TestRequestSender"/> class.
+        /// </summary>
+        /// <param name="communicationManager">Communication Manager for sending and receiving messages.</param>
+        /// <param name="dataSerializer">Serializer for serialization and deserialization of the messages.</param>
         internal TestRequestSender(ICommunicationManager communicationManager, IDataSerializer dataSerializer)
         {
             this.communicationManager = communicationManager;
@@ -79,11 +87,10 @@
         }
 
         /// <inheritdoc/>
-<<<<<<< HEAD
         public bool CheckVersionWithTestHost()
         {
             var success = false;
-            this.communicationManager.SendMessage(MessageType.VersionCheck, payload: highestNegotiatedVersion);
+            this.communicationManager.SendMessage(MessageType.VersionCheck, payload: this.highestNegotiatedVersion);
 
             var message = this.communicationManager.ReceiveMessage();
 
@@ -92,9 +99,8 @@
                 var protocolVersion = this.dataSerializer.DeserializePayload<int>(message);
 
                 // TODO: Should we check if this is valid ?
-                highestNegotiatedVersion = protocolVersion;
+                this.highestNegotiatedVersion = protocolVersion;
                 success = true;
-
             }
             else if (message.MessageType == MessageType.ProtocolError)
             {
@@ -108,22 +114,16 @@
             return success;
         }
 
-        /// <summary>
-        /// Initializes the extensions in the test host.
-        /// </summary>
-        /// <param name="pathToAdditionalExtensions">Path to additional extensions.</param>
-        /// <param name="loadOnlyWellKnownExtensions">Flag to indicate if only well known extensions are to be loaded.</param>
-=======
->>>>>>> b6adfb5b
+        /// <inheritdoc/>
         public void InitializeDiscovery(IEnumerable<string> pathToAdditionalExtensions, bool loadOnlyWellKnownExtensions)
         {
-            this.communicationManager.SendMessage(MessageType.DiscoveryInitialize, pathToAdditionalExtensions, version: highestNegotiatedVersion);
+            this.communicationManager.SendMessage(MessageType.DiscoveryInitialize, pathToAdditionalExtensions, version: this.highestNegotiatedVersion);
         }
 
         /// <inheritdoc/>
         public void InitializeExecution(IEnumerable<string> pathToAdditionalExtensions, bool loadOnlyWellKnownExtensions)
         {
-            this.communicationManager.SendMessage(MessageType.ExecutionInitialize, pathToAdditionalExtensions, version: highestNegotiatedVersion);
+            this.communicationManager.SendMessage(MessageType.ExecutionInitialize, pathToAdditionalExtensions, version: this.highestNegotiatedVersion);
         }
 
         /// <inheritdoc/>
@@ -131,7 +131,7 @@
         {
             try
             {
-                this.communicationManager.SendMessage(MessageType.StartDiscovery, discoveryCriteria, version: highestNegotiatedVersion);
+                this.communicationManager.SendMessage(MessageType.StartDiscovery, discoveryCriteria, version: this.highestNegotiatedVersion);
 
                 var isDiscoveryComplete = false;
 
@@ -218,11 +218,18 @@
             this.communicationManager.SendMessage(MessageType.CancelTestRun);
         }
 
+        /// <summary>
+        /// Send the Abort test run message
+        /// </summary>
         public void SendTestRunAbort()
         {
             this.communicationManager.SendMessage(MessageType.AbortTestRun);
         }
 
+        /// <summary>
+        /// Handles exit of the client process.
+        /// </summary>
+        /// <param name="stdError">Standard Error.</param>
         public void OnClientProcessExit(string stdError)
         {
             this.clientExitErrorMessage = stdError;
@@ -236,7 +243,7 @@
         {
             try
             {
-                this.communicationManager.SendMessage(messageType, payload, version: highestNegotiatedVersion);
+                this.communicationManager.SendMessage(messageType, payload, version: this.highestNegotiatedVersion);
 
                 // This needs to happen asynchronously.
                 Task.Run(() => this.ListenAndReportTestResults(eventHandler));
@@ -295,7 +302,8 @@
 
                         this.communicationManager.SendMessage(
                             MessageType.LaunchAdapterProcessWithDebuggerAttachedCallback,
-                            processId, version: highestNegotiatedVersion);
+                            processId,
+                            version: this.highestNegotiatedVersion);
                     }
                 }
                 catch (IOException exception)
