--- conflicted
+++ resolved
@@ -21,7 +21,6 @@
         int InitializeCommunication();
 
         /// <summary>
-<<<<<<< HEAD
         /// Used for protocol version check with TestHost
         /// </summary>
         /// <returns></returns>
@@ -29,9 +28,6 @@
 
         /// <summary>
         /// Waits for Request Handler to be connected 
-=======
-        /// Waits for Request Handler to be connected
->>>>>>> b6adfb5b
         /// </summary>
         /// <param name="connectionTimeout">Time to wait for connection</param>
         /// <returns>True, if Handler is connected</returns>
