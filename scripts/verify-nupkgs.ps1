Add-Type -AssemblyName System.IO.Compression.FileSystem
function Unzip
{
    param([string]$zipfile, [string]$outpath)

    Write-VerboseLog "Unzip $zipfile to $outpath."

    [System.IO.Compression.ZipFile]::ExtractToDirectory($zipfile, $outpath)
}


function Verify-Nuget-Packages($packageDirectory)
{
    Write-Log "Starting Verify-Nuget-Packages."
    $expectedNumOfFiles = @{"Microsoft.CodeCoverage" = 29;
                     "Microsoft.NET.Test.Sdk" = 13;
                     "Microsoft.TestPlatform" = 422;
                     "Microsoft.TestPlatform.Build" = 19;
<<<<<<< HEAD
                     "Microsoft.TestPlatform.CLI" = 302;
=======
                     "Microsoft.TestPlatform.CLI" = 301;
>>>>>>> 2d36ed96
                     "Microsoft.TestPlatform.Extensions.TrxLogger" = 33;
                     "Microsoft.TestPlatform.ObjectModel" = 62;
                     "Microsoft.TestPlatform.Portable" = 471;
                     "Microsoft.TestPlatform.TestHost" = 140;
                     "Microsoft.TestPlatform.TranslationLayer" = 121}

    $nugetPackages = Get-ChildItem -Filter "*.nupkg" $packageDirectory | % { $_.FullName}

    Write-VerboseLog "Unzip NuGet packages."
    $unzipNugetPackageDirs =  New-Object System.Collections.Generic.List[System.Object]
    foreach($nugetPackage in $nugetPackages)
    {
        $unzipNugetPackageDir = $(Join-Path $packageDirectory $(Get-Item $nugetPackage).BaseName)
        $unzipNugetPackageDirs.Add($unzipNugetPackageDir)

        if(Test-Path -Path $unzipNugetPackageDir)
        {
            Remove-Item -Force -Recurse $unzipNugetPackageDir
        }

        Unzip $nugetPackage $unzipNugetPackageDir
    }

    Write-VerboseLog "Verify NuGet packages files."
    foreach($unzipNugetPackageDir in $unzipNugetPackageDirs)
    {
        $actualNumOfFiles = (Get-ChildItem -Recurse -File -Path $unzipNugetPackageDir).Count
        $versionLen = $TPB_Version.Length + 1  # +1 for dot
        $packageKey = (Get-Item $unzipNugetPackageDir).BaseName -replace ".{$versionLen}$"

        Write-VerboseLog "verifying package $packageKey."

        if( $expectedNumOfFiles[$packageKey] -ne $actualNumOfFiles)
        {
            Write-Error "Number of files are not equal $unzipNugetPackageDir, expected: $($expectedNumOfFiles[$packageKey]) actual: $actualNumOfFiles"
        }

        Remove-Item -Force -Recurse $unzipNugetPackageDir | Out-Null
    }

    Write-Log "Completed Verify-Nuget-Packages."
}<|MERGE_RESOLUTION|>--- conflicted
+++ resolved
@@ -14,16 +14,12 @@
     Write-Log "Starting Verify-Nuget-Packages."
     $expectedNumOfFiles = @{"Microsoft.CodeCoverage" = 29;
                      "Microsoft.NET.Test.Sdk" = 13;
-                     "Microsoft.TestPlatform" = 422;
+                     "Microsoft.TestPlatform" = 423;
                      "Microsoft.TestPlatform.Build" = 19;
-<<<<<<< HEAD
                      "Microsoft.TestPlatform.CLI" = 302;
-=======
-                     "Microsoft.TestPlatform.CLI" = 301;
->>>>>>> 2d36ed96
                      "Microsoft.TestPlatform.Extensions.TrxLogger" = 33;
                      "Microsoft.TestPlatform.ObjectModel" = 62;
-                     "Microsoft.TestPlatform.Portable" = 471;
+                     "Microsoft.TestPlatform.Portable" = 473;
                      "Microsoft.TestPlatform.TestHost" = 140;
                      "Microsoft.TestPlatform.TranslationLayer" = 121}
 
