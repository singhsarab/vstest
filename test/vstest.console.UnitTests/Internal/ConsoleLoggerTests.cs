// Copyright (c) Microsoft Corporation. All rights reserved.
// Licensed under the MIT license. See LICENSE file in the project root for full license information.

namespace Microsoft.VisualStudio.TestPlatform.CommandLine.UnitTests.Internal
{
    using System;
    using System.Collections.Generic;
    using System.Collections.ObjectModel;
    using System.Globalization;
    using System.Threading;

    using Microsoft.VisualStudio.TestPlatform.CommandLine.Internal;
    using Microsoft.VisualStudio.TestPlatform.CommandLine.UnitTests.Processors;
    using Microsoft.VisualStudio.TestPlatform.Common.Logging;
    using Microsoft.VisualStudio.TestPlatform.ObjectModel;
    using Microsoft.VisualStudio.TestPlatform.ObjectModel.Client;
    using Microsoft.VisualStudio.TestPlatform.ObjectModel.Logging;
    using Microsoft.VisualStudio.TestPlatform.Utilities;
    using Microsoft.VisualStudio.TestTools.UnitTesting;
    using Moq;
    using CommandLineResources = Microsoft.VisualStudio.TestPlatform.CommandLine.Resources.Resources;

    [TestClass]
    public class ConsoleLoggerTests
    {
        private Mock<IRequestData> mockRequestData;
        private Mock<IMetricsCollection> mockMetricsCollection;
        private Mock<IOutput> mockOutput;
        private ConsoleLogger consoleLogger;
        private Mock<IProgressIndicator> mockProgressIndicator;

        private const string PassedTestIndicator = "  \u2713 ";
        private const string FailedTestIndicator = "  X ";
        private const string SkippedTestIndicator = "  ! ";

        [TestInitialize]
        public void Initialize()
        {
            RunTestsArgumentProcessorTests.SetupMockExtensions();

            // Setup Mocks and other dependencies
            this.Setup();
        }

        [TestMethod]
        public void InitializeShouldThrowExceptionIfEventsIsNull()
        {
            Assert.ThrowsException<ArgumentNullException>(() =>
            {
                this.consoleLogger.Initialize(null, string.Empty);
            });
        }

        [TestMethod]
        public void InitializeShouldNotThrowExceptionIfEventsIsNotNull()
        {
            this.consoleLogger.Initialize(new Mock<TestLoggerEvents>().Object, string.Empty);
        }

        [TestMethod]
        public void InitializeWithParametersShouldThrowExceptionIfEventsIsNull()
        {
            Assert.ThrowsException<ArgumentNullException>(() =>
            {
                var parameters = new Dictionary<string, string>();
                parameters.Add("parma1", "value");
                this.consoleLogger.Initialize(null, parameters);
            });
        }

        [TestMethod]
        public void InitializeWithParametersShouldThrowExceptionIfParametersIsEmpty()
        {
            Assert.ThrowsException<ArgumentException>(() =>
            {
                this.consoleLogger.Initialize(new Mock<TestLoggerEvents>().Object, new Dictionary<string, string>());
            });
        }

        [TestMethod]
        public void InitializeWithParametersShouldThrowExceptionIfParametersIsNull()
        {
            Assert.ThrowsException<ArgumentNullException>(() =>
            {
                this.consoleLogger.Initialize(new Mock<TestLoggerEvents>().Object, (Dictionary<string, string>)null);
            });
        }

        [TestMethod]
        public void InitializeWithParametersShouldSetVerbosityLevel()
        {
            var parameters = new Dictionary<string, string>();
            parameters.Add("verbosity", "minimal");
            this.consoleLogger.Initialize(new Mock<TestLoggerEvents>().Object, parameters);

            Assert.AreEqual(ConsoleLogger.Verbosity.Minimal, this.consoleLogger.VerbosityLevel);
        }

        [TestMethod]
        public void InitializeWithParametersShouldDefaultToNormalVerbosityLevelForInvalidVerbosity()
        {
            var parameters = new Dictionary<string, string>();
            parameters.Add("verbosity", "random");
            this.consoleLogger.Initialize(new Mock<TestLoggerEvents>().Object, parameters);

#if NET451
            Assert.AreEqual(ConsoleLogger.Verbosity.Normal, this.consoleLogger.VerbosityLevel);
#else
            Assert.AreEqual(ConsoleLogger.Verbosity.Minimal, this.consoleLogger.VerbosityLevel);
#endif
        }

        [TestMethod]
        public void InitializeWithParametersShouldSetPrefixValue()
        {
            var parameters = new Dictionary<string, string>();

            Assert.IsFalse(ConsoleLogger.AppendPrefix);

            parameters.Add("prefix", "true");
            this.consoleLogger.Initialize(new Mock<TestLoggerEvents>().Object, parameters);

            Assert.IsTrue(ConsoleLogger.AppendPrefix);

            ConsoleLogger.AppendPrefix = false;
        }

        [TestMethod]
        public void TestMessageHandlerShouldThrowExceptionIfEventArgsIsNull()
        {
            var loggerEvents = new InternalTestLoggerEvents(TestSessionMessageLogger.Instance);
            loggerEvents.EnableEvents();

            Assert.ThrowsException<ArgumentNullException>(() =>
           {
               loggerEvents.RaiseTestRunMessage(default(TestRunMessageEventArgs));
           });
        }

        [TestMethod]
        public void TestMessageHandlerShouldWriteToConsoleWhenTestRunMessageIsRaised()
        {
            var count = 0;
            this.mockOutput.Setup(o => o.WriteLine(It.IsAny<string>(), It.IsAny<OutputLevel>())).Callback<string, OutputLevel>(
                (s, o) => { count++; });

            this.SetupForTestMessageHandler(out var loggerEvents);

            loggerEvents.RaiseTestRunMessage(new TestRunMessageEventArgs(TestMessageLevel.Informational, "Informational123"));
            loggerEvents.RaiseTestRunMessage(new TestRunMessageEventArgs(TestMessageLevel.Error, "Error123"));
            loggerEvents.RaiseTestRunMessage(new TestRunMessageEventArgs(TestMessageLevel.Warning, "Warning123"));
            loggerEvents.WaitForEventCompletion();

            // Added this for synchronization
            SpinWait.SpinUntil(() => count == 3, 300);

            this.AssertsForTestMessageHandler();
            this.mockProgressIndicator.Verify(pi => pi.Pause(), Times.Exactly(3));
            this.mockProgressIndicator.Verify(pi => pi.Start(), Times.Exactly(3));
        }

        [TestMethod]
        public void TestMessageHandlerShouldWriteToConsoleWhenTestDiscoveryMessageIsRaised()
        {
            var count = 0;
            this.mockOutput.Setup(o => o.WriteLine(It.IsAny<string>(), It.IsAny<OutputLevel>())).Callback<string, OutputLevel>(
                (s, o) => { count++; });

            this.SetupForTestMessageHandler(out var loggerEvents);

            loggerEvents.RaiseDiscoveryMessage(new TestRunMessageEventArgs(TestMessageLevel.Informational, "Informational123"));
            loggerEvents.RaiseDiscoveryMessage(new TestRunMessageEventArgs(TestMessageLevel.Error, "Error123"));
            loggerEvents.RaiseDiscoveryMessage(new TestRunMessageEventArgs(TestMessageLevel.Warning, "Warning123"));
            loggerEvents.WaitForEventCompletion();

            // Added this for synchronization
            SpinWait.SpinUntil(() => count == 3, 300);

            this.AssertsForTestMessageHandler();
            this.mockProgressIndicator.Verify(pi => pi.Pause(), Times.Exactly(3));
            this.mockProgressIndicator.Verify(pi => pi.Start(), Times.Exactly(3));
        }

        private void AssertsForTestMessageHandler()
        {
            this.mockOutput.Verify(o => o.WriteLine("Informational123", OutputLevel.Information), Times.Once());
            this.mockOutput.Verify(o => o.WriteLine("Warning123", OutputLevel.Warning), Times.Once());
            this.mockOutput.Verify(o => o.WriteLine("Error123", OutputLevel.Error), Times.Once());
        }

        private void SetupForTestMessageHandler(out InternalTestLoggerEvents loggerEvents)
        {
            loggerEvents = new InternalTestLoggerEvents(TestSessionMessageLogger.Instance);
            loggerEvents.EnableEvents();
            var parameters = new Dictionary<string, string>();
            parameters.Add("verbosity", "normal");
            this.consoleLogger.Initialize(loggerEvents, parameters);
        }

        [TestMethod]
        public void TestResultHandlerShouldThowExceptionIfEventArgsIsNull()
        {
            var loggerEvents = new InternalTestLoggerEvents(TestSessionMessageLogger.Instance);
            loggerEvents.EnableEvents();

            Assert.ThrowsException<ArgumentNullException>(() =>
            {
                loggerEvents.RaiseTestResult(default(TestResultEventArgs));
            });
        }

        [TestMethod]
        public void TestResultHandlerShouldShowStdOutMessagesBannerIfStdOutIsNotEmpty()
        {
            var count = 0;
            this.mockOutput.Setup(o => o.WriteLine(It.IsAny<string>(), It.IsAny<OutputLevel>())).Callback<string, OutputLevel>(
                (s, o) => { count++; });

            var loggerEvents = new InternalTestLoggerEvents(TestSessionMessageLogger.Instance);
            loggerEvents.EnableEvents();
            var parameters = new Dictionary<string, string>
            {
                { "verbosity", "normal" }
            };
            this.consoleLogger.Initialize(loggerEvents, parameters);

            string message = "Dummy message";
            var testcase = new TestCase("TestName", new Uri("some://uri"), "TestSource");
            TestResultMessage testResultMessage = new TestResultMessage(TestResultMessage.StandardOutCategory, message);
            var testresult = new ObjectModel.TestResult(testcase)
            {
                Outcome = TestOutcome.Failed
            };
            testresult.Messages.Add(testResultMessage);

            loggerEvents.RaiseTestResult(new TestResultEventArgs(testresult));
            loggerEvents.WaitForEventCompletion();

            // Added this for synchronization
            SpinWait.SpinUntil(() => count == 2, 300);

            this.mockOutput.Verify(o => o.WriteLine("  Standard Output Messages:", OutputLevel.Information), Times.Once());
            this.mockOutput.Verify(o => o.WriteLine(" " + message, OutputLevel.Information), Times.Once());
        }

        [TestMethod]
        public void NormalVerbosityShowNotStdOutMessagesForPassedTests()
        {
            // Setup
            var loggerEvents = new InternalTestLoggerEvents(TestSessionMessageLogger.Instance);
            loggerEvents.EnableEvents();
            var parameters = new Dictionary<string, string>
            {
                { "verbosity", "normal" }
            };

            this.consoleLogger.Initialize(loggerEvents, parameters);
            var testcase = new TestCase("TestName", new Uri("some://uri"), "TestSource");
            string message = "Dummy message";
            TestResultMessage testResultMessage = new TestResultMessage(TestResultMessage.StandardOutCategory, message);

            var testresult = new ObjectModel.TestResult(testcase);
            testresult.Outcome = TestOutcome.Passed;
            testresult.Messages.Add(testResultMessage);

            // Raise an event on mock object
            loggerEvents.RaiseTestResult(new TestResultEventArgs(testresult));
            loggerEvents.WaitForEventCompletion();

            // Verify
            this.mockOutput.Verify(o => o.WriteLine(CommandLineResources.StdOutMessagesBanner, OutputLevel.Information), Times.Never());
            this.mockOutput.Verify(o => o.WriteLine(" " + message, OutputLevel.Information), Times.Never());
        }

        [TestMethod]
        public void DetailedVerbosityShowStdOutMessagesForPassedTests()
        {
            // Setup
            var loggerEvents = new InternalTestLoggerEvents(TestSessionMessageLogger.Instance);
            loggerEvents.EnableEvents();
            var parameters = new Dictionary<string, string>
            {
                { "verbosity", "detailed" }
            };

            this.consoleLogger.Initialize(loggerEvents, parameters);
            var testcase = new TestCase("TestName", new Uri("some://uri"), "TestSource");
            string message = "Dummy message";

            TestResultMessage testResultMessage = new TestResultMessage(TestResultMessage.StandardOutCategory, message);
            var testresult = new ObjectModel.TestResult(testcase)
            {
                Outcome = TestOutcome.Passed
            };

            testresult.Messages.Add(testResultMessage);

            // Act. Raise an event on mock object
            loggerEvents.RaiseTestResult(new TestResultEventArgs(testresult));
            loggerEvents.WaitForEventCompletion();

            // Verify
            this.mockOutput.Verify(o => o.WriteLine("  Standard Output Messages:", OutputLevel.Information), Times.Once());
            this.mockOutput.Verify(o => o.WriteLine(" " + message, OutputLevel.Information), Times.Once());
        }

        [TestMethod]
        public void TestRunErrorMessageShowShouldTestRunFailed()
        {
            // Setup
            var loggerEvents = new InternalTestLoggerEvents(TestSessionMessageLogger.Instance);
            loggerEvents.EnableEvents();
            var parameters = new Dictionary<string, string>
            {
                { "verbosity", "detailed" }
            };

            this.consoleLogger.Initialize(loggerEvents, parameters);
            string message = "Adapter Error";

            // Act. Raise an event on mock object
            loggerEvents.RaiseTestRunMessage(new TestRunMessageEventArgs(TestMessageLevel.Error, message));
            loggerEvents.RaiseTestRunComplete(new TestRunCompleteEventArgs(new Mock<ITestRunStatistics>().Object, false, false, null, new Collection<AttachmentSet>(), TimeSpan.FromSeconds(1)));
            loggerEvents.WaitForEventCompletion();

            // Verify
            this.mockOutput.Verify(o => o.WriteLine(CommandLineResources.TestRunFailed, OutputLevel.Error), Times.Once());
            this.mockOutput.Verify(o => o.WriteLine(message, OutputLevel.Error), Times.Once());
        }

        [TestMethod]
        public void InQuietModeTestErrorMessageShowShouldShowTestRunFailed()
        {
            // Setup
            var loggerEvents = new InternalTestLoggerEvents(TestSessionMessageLogger.Instance);
            loggerEvents.EnableEvents();
            var parameters = new Dictionary<string, string>
            {
                { "verbosity", "quiet" }
            };

            this.consoleLogger.Initialize(loggerEvents, parameters);
            string message = "Adapter Error";

            // Act. Raise an event on mock object
            loggerEvents.RaiseTestRunMessage(new TestRunMessageEventArgs(TestMessageLevel.Error, message));
            loggerEvents.RaiseTestRunComplete(new TestRunCompleteEventArgs(new Mock<ITestRunStatistics>().Object, false, false, null, new Collection<AttachmentSet>(), TimeSpan.FromSeconds(1)));
            loggerEvents.WaitForEventCompletion();

            // Verify
            this.mockOutput.Verify(o => o.WriteLine(CommandLineResources.TestRunFailed, OutputLevel.Error), Times.Once());
            this.mockOutput.Verify(o => o.WriteLine(message, OutputLevel.Error), Times.Once());
        }

        [TestMethod]
        public void InQuietModeTestWarningMessageShouldNotShow()
        {
            // Setup
            var loggerEvents = new InternalTestLoggerEvents(TestSessionMessageLogger.Instance);
            loggerEvents.EnableEvents();
            var parameters = new Dictionary<string, string>
            {
                { "verbosity", "quiet" }
            };

            this.consoleLogger.Initialize(loggerEvents, parameters);
            string message = "Adapter Warning";

            // Act. Raise an event on mock object
            loggerEvents.RaiseTestRunMessage(new TestRunMessageEventArgs(TestMessageLevel.Warning, message));
            loggerEvents.RaiseTestRunComplete(new TestRunCompleteEventArgs(new Mock<ITestRunStatistics>().Object, false, false, null, new Collection<AttachmentSet>(), TimeSpan.FromSeconds(1)));
            loggerEvents.WaitForEventCompletion();

            // Verify
            this.mockOutput.Verify(o => o.WriteLine(message, OutputLevel.Warning), Times.Never());
        }

        [TestMethod]
        public void InNormalModeTestWarningAndErrorMessagesShouldShow()
        {
            // Setup
            var loggerEvents = new InternalTestLoggerEvents(TestSessionMessageLogger.Instance);
            loggerEvents.EnableEvents();
            var parameters = new Dictionary<string, string>
            {
                { "verbosity", "normal" }
            };

            this.consoleLogger.Initialize(loggerEvents, parameters);
            string message = "Adapter Warning";
            string errorMessage = "Adapter Error";

            // Act. Raise an event on mock object
            loggerEvents.RaiseTestRunMessage(new TestRunMessageEventArgs(TestMessageLevel.Warning, message));
            loggerEvents.RaiseTestRunMessage(new TestRunMessageEventArgs(TestMessageLevel.Error, errorMessage));
            loggerEvents.RaiseTestRunComplete(new TestRunCompleteEventArgs(new Mock<ITestRunStatistics>().Object, false, false, null, new Collection<AttachmentSet>(), TimeSpan.FromSeconds(1)));
            loggerEvents.WaitForEventCompletion();

            // Verify
            this.mockOutput.Verify(o => o.WriteLine(CommandLineResources.TestRunFailed, OutputLevel.Error), Times.Once());
            this.mockOutput.Verify(o => o.WriteLine(message, OutputLevel.Warning), Times.Once());
            this.mockOutput.Verify(o => o.WriteLine(errorMessage, OutputLevel.Error), Times.Once());
        }

        [TestMethod]
        public void TestResultHandlerShouldNotShowStdOutMessagesBannerIfStdOutIsEmpty()
        {
            var loggerEvents = new InternalTestLoggerEvents(TestSessionMessageLogger.Instance);
            loggerEvents.EnableEvents();
            var parameters = new Dictionary<string, string>
            {
                { "verbosity", "normal" }
            };
            this.consoleLogger.Initialize(loggerEvents, parameters);

            var testcase = new TestCase("TestName", new Uri("some://uri"), "TestSource");
            TestResultMessage testResultMessage = new TestResultMessage(TestResultMessage.StandardOutCategory, null);
            var testresult = new ObjectModel.TestResult(testcase)
            {
                Outcome = TestOutcome.Failed
            };
            testresult.Messages.Add(testResultMessage);

            loggerEvents.RaiseTestResult(new TestResultEventArgs(testresult));
            loggerEvents.WaitForEventCompletion();

            this.mockOutput.Verify(o => o.WriteLine(CommandLineResources.StdOutMessagesBanner, OutputLevel.Information), Times.Never());
        }

        [TestMethod]
        public void TestResultHandlerShouldShowStdErrMessagesBannerIfStdErrIsNotEmpty()
        {
            var loggerEvents = new InternalTestLoggerEvents(TestSessionMessageLogger.Instance);
            loggerEvents.EnableEvents();
            var parameters = new Dictionary<string, string>();
            parameters.Add("verbosity", "normal");
            this.consoleLogger.Initialize(loggerEvents, parameters);

            var testcase = new TestCase("TestName", new Uri("some://uri"), "TestSource");
            string message = "Dummy message";
            TestResultMessage testResultMessage = new TestResultMessage(TestResultMessage.StandardErrorCategory, message);
            var testresult = new ObjectModel.TestResult(testcase)
            {
                Outcome = TestOutcome.Failed
            };
            testresult.Messages.Add(testResultMessage);

            loggerEvents.RaiseTestResult(new TestResultEventArgs(testresult));
            loggerEvents.WaitForEventCompletion();

            this.mockOutput.Verify(o => o.WriteLine("  Standard Error Messages:", OutputLevel.Information), Times.Once());
            this.mockOutput.Verify(o => o.WriteLine(" " + message, OutputLevel.Information), Times.Once());
        }

        [TestMethod]
        public void TestResultHandlerShouldNotShowStdErrMessagesBannerIfStdErrIsEmpty()
        {
            var loggerEvents = new InternalTestLoggerEvents(TestSessionMessageLogger.Instance);
            loggerEvents.EnableEvents();
            var parameters = new Dictionary<string, string>
            {
                { "verbosity", "normal" }
            };
            this.consoleLogger.Initialize(loggerEvents, parameters);

            var testcase = new TestCase("TestName", new Uri("some://uri"), "TestSource");
            TestResultMessage testResultMessage = new TestResultMessage(TestResultMessage.StandardErrorCategory, null);
            var testresult = new ObjectModel.TestResult(testcase)
            {
                Outcome = TestOutcome.Failed
            };
            testresult.Messages.Add(testResultMessage);

            loggerEvents.RaiseTestResult(new TestResultEventArgs(testresult));
            loggerEvents.WaitForEventCompletion();

            this.mockOutput.Verify(o => o.WriteLine(CommandLineResources.StdErrMessagesBanner, OutputLevel.Information), Times.Never());
        }

        [TestMethod]
        public void TestResultHandlerShouldShowAdditionalInfoBannerIfAdditionalInfoIsNotEmpty()
        {
            var loggerEvents = new InternalTestLoggerEvents(TestSessionMessageLogger.Instance);
            loggerEvents.EnableEvents();
            var parameters = new Dictionary<string, string>();
            parameters.Add("verbosity", "normal");
            this.consoleLogger.Initialize(loggerEvents, parameters);

            var testcase = new TestCase("TestName", new Uri("some://uri"), "TestSource");
            string message = "Dummy message";
            TestResultMessage testResultMessage = new TestResultMessage(TestResultMessage.AdditionalInfoCategory, message);
            var testresult = new ObjectModel.TestResult(testcase)
            {
                Outcome = TestOutcome.Failed
            };
            testresult.Messages.Add(testResultMessage);

            loggerEvents.RaiseTestResult(new TestResultEventArgs(testresult));
            loggerEvents.WaitForEventCompletion();

            this.mockOutput.Verify(o => o.WriteLine("  Additional Information Messages:", OutputLevel.Information), Times.Once());
            this.mockOutput.Verify(o => o.WriteLine(" " + message, OutputLevel.Information), Times.Once());
        }

        [TestMethod]
        public void TestResultHandlerShouldNotShowAdditionalInfoBannerIfAdditionalInfoIsEmpty()
        {
            var loggerEvents = new InternalTestLoggerEvents(TestSessionMessageLogger.Instance);
            loggerEvents.EnableEvents();
            var parameters = new Dictionary<string, string>
            {
                { "verbosity", "normal" }
            };
            this.consoleLogger.Initialize(loggerEvents, parameters);

            var testcase = new TestCase("TestName", new Uri("some://uri"), "TestSource");

            TestResultMessage testResultMessage = new TestResultMessage(TestResultMessage.AdditionalInfoCategory, null);

            var testresult = new ObjectModel.TestResult(testcase)
            {
                Outcome = TestOutcome.Failed
            };
            testresult.Messages.Add(testResultMessage);

            loggerEvents.RaiseTestResult(new TestResultEventArgs(testresult));
            loggerEvents.WaitForEventCompletion();

            this.mockOutput.Verify(o => o.WriteLine(CommandLineResources.AddnlInfoMessagesBanner, OutputLevel.Information), Times.Never());
        }

        [TestMethod]
        public void TestResultHandlerShouldWriteToConsoleShouldShowPassedTestsForNormalVebosity()
        {
            var loggerEvents = new InternalTestLoggerEvents(TestSessionMessageLogger.Instance);
            loggerEvents.EnableEvents();
            var parameters = new Dictionary<string, string>();
            parameters.Add("verbosity", "normal");
            this.consoleLogger.Initialize(loggerEvents, parameters);

            foreach (var testResult in this.GetTestResultsObject())
            {
                loggerEvents.RaiseTestResult(new TestResultEventArgs(testResult));
            }
            loggerEvents.WaitForEventCompletion();

<<<<<<< HEAD
            this.mockOutput.Verify(o => o.Write(PassedTestIndicator, OutputLevel.Information), Times.Once);
            this.mockOutput.Verify(o => o.WriteLine("TestName [1h 2m]", OutputLevel.Information), Times.Once);
            this.mockOutput.Verify(o => o.Write(FailedTestIndicator, OutputLevel.Information), Times.Once);
            this.mockOutput.Verify(o => o.WriteLine("TestName [4m 5s]", OutputLevel.Information), Times.Once());
            this.mockOutput.Verify(o => o.Write(SkippedTestIndicator, OutputLevel.Information), Times.Exactly(3));
            this.mockOutput.Verify(o => o.WriteLine("TestName", OutputLevel.Information), Times.Exactly(3));
=======
            this.mockOutput.Verify(o => o.WriteLine(string.Format(CultureInfo.CurrentCulture, CommandLineResources.PassedTestIndicator, "TestName"), OutputLevel.Information), Times.Once());
            this.mockOutput.Verify(o => o.WriteLine(string.Format(CultureInfo.CurrentCulture, CommandLineResources.FailedTestIndicator, "TestName"), OutputLevel.Information), Times.Once());
            this.mockOutput.Verify(o => o.WriteLine(string.Format(CultureInfo.CurrentCulture, CommandLineResources.SkippedTestIndicator, "TestName"), OutputLevel.Warning), Times.Once());
            this.mockOutput.Verify(o => o.WriteLine(string.Format(CultureInfo.CurrentCulture, CommandLineResources.NotRunTestIndicator, "TestName"), OutputLevel.Information), Times.Exactly(2));
            this.mockProgressIndicator.Verify(pi => pi.Pause(), Times.Exactly(5));
            this.mockProgressIndicator.Verify(pi => pi.Start(), Times.Exactly(5));
>>>>>>> 30bf95c2
        }

        [TestMethod]
        public void TestResultHandlerShouldNotShowNotStdOutMsgOfPassedTestIfVerbosityIsNormal()
        {
            var loggerEvents = new InternalTestLoggerEvents(TestSessionMessageLogger.Instance);
            loggerEvents.EnableEvents();
            var parameters = new Dictionary<string, string>();
            parameters.Add("verbosity", "normal");
            this.consoleLogger.Initialize(loggerEvents, parameters);

            var testcase = new TestCase("TestName", new Uri("some://uri"), "TestSource");
            string message = "Dummy message";
            TestResultMessage testResultMessage = new TestResultMessage(TestResultMessage.StandardOutCategory, message);
            var testresult = new ObjectModel.TestResult(testcase)
            {
                Outcome = TestOutcome.Passed
            };
            testresult.Messages.Add(testResultMessage);

            loggerEvents.RaiseTestResult(new TestResultEventArgs(testresult));
            loggerEvents.WaitForEventCompletion();

            this.mockOutput.Verify(o => o.WriteLine("", OutputLevel.Information), Times.Never());
            this.mockOutput.Verify(o => o.WriteLine(" " + message, OutputLevel.Information), Times.Never());
        }

        [TestMethod]
        public void TestResultHandlerShouldNotShowDbgTrcMsg()
        {
            var loggerEvents = new InternalTestLoggerEvents(TestSessionMessageLogger.Instance);
            loggerEvents.EnableEvents();
            var parameters = new Dictionary<string, string>();
            parameters.Add("verbosity", "normal");
            this.consoleLogger.Initialize(loggerEvents, parameters);

            var testcase = new TestCase("TestName", new Uri("some://uri"), "TestSource");
            string message = "Dummy message";
            TestResultMessage testResultMessage = new TestResultMessage(TestResultMessage.DebugTraceCategory, message);
            var testresult = new ObjectModel.TestResult(testcase)
            {
                Outcome = TestOutcome.Passed
            };
            testresult.Messages.Add(testResultMessage);

            loggerEvents.RaiseTestResult(new TestResultEventArgs(testresult));
            loggerEvents.WaitForEventCompletion();

            this.mockOutput.Verify(o => o.WriteLine(CommandLineResources.DbgTrcMessagesBanner, OutputLevel.Information), Times.Never());
            this.mockOutput.Verify(o => o.WriteLine(" " + message, OutputLevel.Information), Times.Never());
        }

        [TestMethod]
        public void TestResultHandlerShouldWriteToConsoleButSkipPassedTestsForMinimalVerbosity()
        {
            var loggerEvents = new InternalTestLoggerEvents(TestSessionMessageLogger.Instance);
            loggerEvents.EnableEvents();
            var parameters = new Dictionary<string, string>();
            parameters.Add("verbosity", "minimal");
            this.consoleLogger.Initialize(loggerEvents, parameters);

            foreach (var testResult in this.GetTestResultsObject())
            {
                loggerEvents.RaiseTestResult(new TestResultEventArgs(testResult));
            }
            loggerEvents.WaitForEventCompletion();

            this.mockOutput.Verify(o => o.Write(PassedTestIndicator, OutputLevel.Information), Times.Never);
            this.mockOutput.Verify(o => o.WriteLine("TestName [1h 2m]", OutputLevel.Information), Times.Never);
            this.mockOutput.Verify(o => o.Write(FailedTestIndicator, OutputLevel.Information), Times.Once);
            this.mockOutput.Verify(o => o.WriteLine("TestName [4m 5s]", OutputLevel.Information), Times.Once());
            this.mockOutput.Verify(o => o.Write(SkippedTestIndicator, OutputLevel.Information), Times.Exactly(3));
            this.mockOutput.Verify(o => o.WriteLine("TestName", OutputLevel.Information), Times.Exactly(3));
        }

        [TestMethod]
        public void TestResultHandlerShouldWriteToNoTestResultForQuietVerbosity()
        {
            var loggerEvents = new InternalTestLoggerEvents(TestSessionMessageLogger.Instance);
            loggerEvents.EnableEvents();
            var parameters = new Dictionary<string, string>();
            parameters.Add("verbosity", "Quiet");
            this.consoleLogger.Initialize(loggerEvents, parameters);

            foreach (var testResult in this.GetTestResultsObject())
            {
                loggerEvents.RaiseTestResult(new TestResultEventArgs(testResult));
            }
            loggerEvents.WaitForEventCompletion();

            this.mockOutput.Verify(o => o.WriteLine(string.Format(CultureInfo.CurrentCulture, CommandLineResources.PassedTestIndicator, "TestName [1h 2m]"), OutputLevel.Information), Times.Never);
            this.mockOutput.Verify(o => o.WriteLine(string.Format(CultureInfo.CurrentCulture, CommandLineResources.FailedTestIndicator, "TestName [4m 5s]"), OutputLevel.Information), Times.Never);
            this.mockOutput.Verify(o => o.WriteLine(string.Format(CultureInfo.CurrentCulture, CommandLineResources.SkippedTestIndicator, "TestName"), OutputLevel.Warning), Times.Never);
            this.mockOutput.Verify(o => o.WriteLine(string.Format(CultureInfo.CurrentCulture, CommandLineResources.NotRunTestIndicator, "TestName"), OutputLevel.Information), Times.Never);
        }

        [DataRow("[1h 2m]", new int[5] { 0, 1, 2, 3, 78 })]
        [DataRow("[4m 3s]", new int[5] { 0, 0, 4, 3, 78 })]
        [DataRow("[3s 78ms]", new int[5] { 0, 0, 0, 3, 78 })]
        [DataRow("[78ms]", new int[5] { 0, 0, 0, 0, 78 })]
        [DataRow("[1h]", new int[5] { 0, 1, 0, 5, 78 })]
        [DataRow("[5m]", new int[5] { 0, 0, 5, 0, 78 })]
        [DataTestMethod]
        public void TestResultHandlerForTestResultWithDurationShouldPrintDurationInfo(string expectedDuration, int[] timeSpanArgs)
        {
            var loggerEvents = new InternalTestLoggerEvents(TestSessionMessageLogger.Instance);
            loggerEvents.EnableEvents();
            var parameters = new Dictionary<string, string>();
            parameters.Add("verbosity", "normal");
            this.consoleLogger.Initialize(loggerEvents, parameters);
            var TestResultWithHrMinSecMs = new ObjectModel.TestResult(new TestCase("DymmyNamespace.DummyClass.TestName", new Uri("some://uri"), "TestSource") { DisplayName = "TestName" })
            {
                Outcome = TestOutcome.Passed,
                Duration = new TimeSpan(timeSpanArgs[0], timeSpanArgs[1], timeSpanArgs[2], timeSpanArgs[3], timeSpanArgs[4])
            };

            loggerEvents.RaiseTestResult(new TestResultEventArgs(TestResultWithHrMinSecMs));
            loggerEvents.WaitForEventCompletion();

            this.mockOutput.Verify(o => o.Write(PassedTestIndicator, OutputLevel.Information), Times.Once());
            this.mockOutput.Verify(o => o.WriteLine("TestName " + expectedDuration, OutputLevel.Information), Times.Once());
        }

        [TestMethod]
        public void TestRunCompleteHandlerShouldWriteToConsoleIfTestsPass()
        {
            var loggerEvents = new InternalTestLoggerEvents(TestSessionMessageLogger.Instance);
            loggerEvents.EnableEvents();
            var parameters = new Dictionary<string, string>();
            parameters.Add("verbosity", "normal");
            this.consoleLogger.Initialize(loggerEvents, parameters);

            foreach (var testResult in this.GetTestResultObject(TestOutcome.Passed))
            {
                loggerEvents.RaiseTestResult(new TestResultEventArgs(testResult));
            }
            loggerEvents.CompleteTestRun(null, false, false, null, null, new TimeSpan(1, 0, 0, 0));

            this.mockOutput.Verify(o => o.WriteLine(string.Format(CultureInfo.CurrentCulture, CommandLineResources.TestRunSummaryTotalTests, 1), OutputLevel.Information), Times.Once());
            this.mockOutput.Verify(o => o.WriteLine(string.Format(CultureInfo.CurrentCulture, CommandLineResources.TestRunSummaryPassedTests, 1), OutputLevel.Information), Times.Once());
            this.mockOutput.Verify(o => o.WriteLine(string.Format(CultureInfo.CurrentCulture, CommandLineResources.TestRunSummaryFailedTests, 0), OutputLevel.Information), Times.Never());
            this.mockOutput.Verify(o => o.WriteLine(string.Format(CultureInfo.CurrentCulture, CommandLineResources.TestRunSummarySkippedTests, 0), OutputLevel.Information), Times.Never());
            this.mockOutput.Verify(o => o.WriteLine(CommandLineResources.TestRunSuccessful, OutputLevel.Information), Times.Once());
            this.mockProgressIndicator.Verify(pi => pi.Stop(), Times.Once);
        }

        [TestMethod]
        public void TestRunCompleteHandlerShouldWriteToConsoleIfTestsFail()
        {
            var loggerEvents = new InternalTestLoggerEvents(TestSessionMessageLogger.Instance);
            loggerEvents.EnableEvents();
            var parameters = new Dictionary<string, string>();
            parameters.Add("verbosity", "normal");
            this.consoleLogger.Initialize(loggerEvents, parameters);

            foreach (var testResult in this.GetTestResultObject(TestOutcome.Failed))
            {
                loggerEvents.RaiseTestResult(new TestResultEventArgs(testResult));
            }
            loggerEvents.CompleteTestRun(null, false, false, null, null, new TimeSpan(1, 0, 0, 0));

            this.mockOutput.Verify(o => o.WriteLine(string.Format(CultureInfo.CurrentCulture, CommandLineResources.TestRunSummaryTotalTests, 1), OutputLevel.Information), Times.Once());
            this.mockOutput.Verify(o => o.WriteLine(string.Format(CultureInfo.CurrentCulture, CommandLineResources.TestRunSummaryFailedTests, 1), OutputLevel.Information), Times.Once());
            this.mockOutput.Verify(o => o.WriteLine(string.Format(CultureInfo.CurrentCulture, CommandLineResources.TestRunSummaryPassedTests, 0), OutputLevel.Information), Times.Never());
            this.mockOutput.Verify(o => o.WriteLine(string.Format(CultureInfo.CurrentCulture, CommandLineResources.TestRunSummarySkippedTests, 0), OutputLevel.Information), Times.Never());
            this.mockOutput.Verify(o => o.WriteLine(CommandLineResources.TestRunFailed, OutputLevel.Error), Times.Once());
        }

        [TestMethod]
        public void TestRunCompleteHandlerShouldWriteToConsoleIfTestsCanceled()
        {
            var loggerEvents = new InternalTestLoggerEvents(TestSessionMessageLogger.Instance);
            loggerEvents.EnableEvents();
            var parameters = new Dictionary<string, string>
            {
                { "verbosity", "normal" }
            };
            this.consoleLogger.Initialize(loggerEvents, parameters);

            foreach (var testResult in this.GetTestResultObject(TestOutcome.Failed))
            {
                loggerEvents.RaiseTestResult(new TestResultEventArgs(testResult));
            }
            loggerEvents.CompleteTestRun(null, true, false, null, null, new TimeSpan(1, 0, 0, 0));

            this.mockOutput.Verify(o => o.WriteLine(string.Format(CultureInfo.CurrentCulture, CommandLineResources.TestRunSummaryForCanceledOrAbortedRun), OutputLevel.Information), Times.Once());
            this.mockOutput.Verify(o => o.WriteLine(string.Format(CultureInfo.CurrentCulture, CommandLineResources.TestRunSummaryFailedTests, 1), OutputLevel.Information), Times.Once());
            this.mockOutput.Verify(o => o.WriteLine(string.Format(CultureInfo.CurrentCulture, CommandLineResources.TestRunSummaryPassedTests, 0), OutputLevel.Information), Times.Never());
            this.mockOutput.Verify(o => o.WriteLine(string.Format(CultureInfo.CurrentCulture, CommandLineResources.TestRunSummarySkippedTests, 0), OutputLevel.Information), Times.Never());
            this.mockOutput.Verify(o => o.WriteLine(CommandLineResources.TestRunCanceled, OutputLevel.Error), Times.Once());
        }

        [TestMethod]
        public void TestRunCompleteHandlerShouldWriteToConsoleIfTestsCanceledWithoutRunningAnyTest()
        {
            var loggerEvents = new InternalTestLoggerEvents(TestSessionMessageLogger.Instance);
            loggerEvents.EnableEvents();
            var parameters = new Dictionary<string, string>();
            parameters.Add("verbosity", "normal");
            this.consoleLogger.Initialize(loggerEvents, parameters);

            loggerEvents.CompleteTestRun(null, true, false, null, null, new TimeSpan(1, 0, 0, 0));

            this.mockOutput.Verify(o => o.WriteLine(CommandLineResources.TestRunCanceled, OutputLevel.Error), Times.Once());
        }

        [TestMethod]
        public void TestRunCompleteHandlerShouldWriteToConsoleIfTestsAborted()
        {
            var loggerEvents = new InternalTestLoggerEvents(TestSessionMessageLogger.Instance);
            loggerEvents.EnableEvents();
            var parameters = new Dictionary<string, string>();
            parameters.Add("verbosity", "normal");
            this.consoleLogger.Initialize(loggerEvents, parameters);

            foreach (var testResult in this.GetTestResultObject(TestOutcome.Failed))
            {
                loggerEvents.RaiseTestResult(new TestResultEventArgs(testResult));
            }
            loggerEvents.CompleteTestRun(null, false, true, null, null, new TimeSpan(1, 0, 0, 0));

            this.mockOutput.Verify(o => o.WriteLine(string.Format(CultureInfo.CurrentCulture, CommandLineResources.TestRunSummaryForCanceledOrAbortedRun), OutputLevel.Information), Times.Once());
            this.mockOutput.Verify(o => o.WriteLine(CommandLineResources.TestRunAborted, OutputLevel.Error), Times.Once());
        }

        [TestMethod]
        public void TestRunCompleteHandlerShouldWriteToConsoleIfTestsAbortedWithoutRunningAnyTest()
        {
            var loggerEvents = new InternalTestLoggerEvents(TestSessionMessageLogger.Instance);
            loggerEvents.EnableEvents();
            var parameters = new Dictionary<string, string>();
            parameters.Add("verbosity", "normal");
            this.consoleLogger.Initialize(loggerEvents, parameters);

            loggerEvents.CompleteTestRun(null, false, true, null, null, new TimeSpan(1, 0, 0, 0));

            this.mockOutput.Verify(o => o.WriteLine(CommandLineResources.TestRunAborted, OutputLevel.Error), Times.Once());
        }

        [TestMethod]
        public void PrintTimeHandlerShouldPrintElapsedTimeOnConsole()
        {
            var loggerEvents = new InternalTestLoggerEvents(TestSessionMessageLogger.Instance);
            loggerEvents.EnableEvents();
            var parameters = new Dictionary<string, string>();
            parameters.Add("verbosity", "normal");
            this.consoleLogger.Initialize(loggerEvents, parameters);

            foreach (var testResult in this.GetTestResultObject(TestOutcome.Passed))
            {
                loggerEvents.RaiseTestResult(new TestResultEventArgs(testResult));
            }
            loggerEvents.CompleteTestRun(null, false, false, null, null, new TimeSpan(1, 0, 0, 0));
            loggerEvents.CompleteTestRun(null, false, false, null, null, new TimeSpan(0, 1, 0, 0));
            loggerEvents.CompleteTestRun(null, false, false, null, null, new TimeSpan(0, 0, 1, 0));
            loggerEvents.CompleteTestRun(null, false, false, null, null, new TimeSpan(0, 0, 0, 1));

            // Verify PrintTimeSpan with different formats
            this.mockOutput.Verify(o => o.WriteLine(string.Format(CultureInfo.CurrentCulture, CommandLineResources.ExecutionTimeFormatString, 1, CommandLineResources.Days), OutputLevel.Information), Times.Once());
            this.mockOutput.Verify(o => o.WriteLine(string.Format(CultureInfo.CurrentCulture, CommandLineResources.ExecutionTimeFormatString, 1, CommandLineResources.Hours), OutputLevel.Information), Times.Once());
            this.mockOutput.Verify(o => o.WriteLine(string.Format(CultureInfo.CurrentCulture, CommandLineResources.ExecutionTimeFormatString, 1, CommandLineResources.Minutes), OutputLevel.Information), Times.Once());
            this.mockOutput.Verify(o => o.WriteLine(string.Format(CultureInfo.CurrentCulture, CommandLineResources.ExecutionTimeFormatString, 1, CommandLineResources.Seconds), OutputLevel.Information), Times.Once());
        }

        [TestMethod]
        public void DisplayFullInformationShouldWriteErrorMessageAndStackTraceToConsole()
        {
            var loggerEvents = new InternalTestLoggerEvents(TestSessionMessageLogger.Instance);
            loggerEvents.EnableEvents();
            var parameters = new Dictionary<string, string>();
            parameters.Add("verbosity", "normal");
            this.consoleLogger.Initialize(loggerEvents, parameters);

            var testresults = this.GetTestResultObject(TestOutcome.Failed);
            testresults[0].ErrorMessage = "ErrorMessage";
            testresults[0].ErrorStackTrace = "ErrorStackTrace";
            foreach (var testResult in testresults)
            {
                loggerEvents.RaiseTestResult(new TestResultEventArgs(testResult));
            }
            loggerEvents.WaitForEventCompletion();

            this.mockOutput.Verify(o => o.WriteLine(string.Format(CultureInfo.CurrentCulture, "{0}", "   ErrorMessage"), OutputLevel.Information), Times.Once());
            this.mockOutput.Verify(o => o.WriteLine(string.Format(CultureInfo.CurrentCulture, "{0}", "  ErrorStackTrace"), OutputLevel.Information), Times.Once());
            this.mockOutput.Verify(o => o.WriteLine("  Error Message:", OutputLevel.Information), Times.Once());
            this.mockOutput.Verify(o => o.WriteLine("  Stack Trace:", OutputLevel.Information), Times.Once());
        }

        [TestMethod]
        public void DisplayFullInformationShouldWriteStdMessageWithNewLine()
        {
            var loggerEvents = new InternalTestLoggerEvents(TestSessionMessageLogger.Instance);
            loggerEvents.EnableEvents();
            var parameters = new Dictionary<string, string>();
            parameters.Add("verbosity", "detailed");
            this.consoleLogger.Initialize(loggerEvents, parameters);

            var testresults = this.GetTestResultObject(TestOutcome.Passed);
            testresults[0].Messages.Add(new TestResultMessage (TestResultMessage.StandardOutCategory, "Hello"));

            foreach (var testResult in testresults)
            {
                loggerEvents.RaiseTestResult(new TestResultEventArgs(testResult));
            }
            loggerEvents.WaitForEventCompletion();

            this.mockOutput.Verify(o => o.Write(PassedTestIndicator, OutputLevel.Information), Times.Once());
            this.mockOutput.Verify(o => o.WriteLine("TestName", OutputLevel.Information), Times.Once());
            this.mockOutput.Verify(o => o.WriteLine(" Hello", OutputLevel.Information), Times.Once());
            this.mockOutput.Verify(o => o.WriteLine(String.Empty, OutputLevel.Information), Times.Once());
        }

        [TestMethod]
        public void GetTestMessagesShouldWriteMessageAndStackTraceToConsole()
        {
            var loggerEvents = new InternalTestLoggerEvents(TestSessionMessageLogger.Instance);
            loggerEvents.EnableEvents();
            var parameters = new Dictionary<string, string>();
            parameters.Add("verbosity", "normal");
            this.consoleLogger.Initialize(loggerEvents, parameters);

            var testresults = this.GetTestResultObject(TestOutcome.Failed);
            testresults[0].Messages.Add(new TestResultMessage(TestResultMessage.StandardOutCategory, "StandardOutCategory"));
            testresults[0].Messages.Add(new TestResultMessage(TestResultMessage.StandardErrorCategory, "StandardErrorCategory"));
            testresults[0].Messages.Add(new TestResultMessage(TestResultMessage.AdditionalInfoCategory, "AdditionalInfoCategory"));
            testresults[0].Messages.Add(new TestResultMessage(TestResultMessage.AdditionalInfoCategory, "AnotherAdditionalInfoCategory"));

            foreach (var testResult in testresults)
            {
                loggerEvents.RaiseTestResult(new TestResultEventArgs(testResult));
            }
            loggerEvents.WaitForEventCompletion();

            this.mockOutput.Verify(o => o.WriteLine("  Standard Output Messages:", OutputLevel.Information), Times.Once());
            this.mockOutput.Verify(o => o.WriteLine(" StandardOutCategory", OutputLevel.Information), Times.Once());

            this.mockOutput.Verify(o => o.WriteLine("  Standard Error Messages:", OutputLevel.Information), Times.Once());
            this.mockOutput.Verify(o => o.WriteLine(" StandardErrorCategory", OutputLevel.Information), Times.Once());

            this.mockOutput.Verify(o => o.WriteLine("  Additional Information Messages:", OutputLevel.Information), Times.Once());
            this.mockOutput.Verify(o => o.WriteLine(" AdditionalInfoCategory AnotherAdditionalInfoCategory", OutputLevel.Information), Times.Once());
        }

        [TestMethod]
        public void AttachmentInformationShouldBeWrittenToConsoleIfAttachmentsArePresent()
        {
            var loggerEvents = new InternalTestLoggerEvents(TestSessionMessageLogger.Instance);
            loggerEvents.EnableEvents();
            var parameters = new Dictionary<string, string>();
            parameters.Add("verbosity", "normal");
            this.consoleLogger.Initialize(loggerEvents, parameters);

            var attachmentSet = new AttachmentSet(new Uri("test://uri"), "myattachmentset");
            var uriDataAttachment = new UriDataAttachment(new Uri("file://server/filename.ext"), "description");
            attachmentSet.Attachments.Add(uriDataAttachment);
            var uriDataAttachment1 = new UriDataAttachment(new Uri("file://server/filename1.ext"), "description");
            attachmentSet.Attachments.Add(uriDataAttachment1);
            var attachmentSetList = new List<AttachmentSet>
            {
                attachmentSet
            };
            loggerEvents.CompleteTestRun(null, false, false, null, new Collection<AttachmentSet>(attachmentSetList), new TimeSpan(1, 0, 0, 0));

            this.mockOutput.Verify(o => o.WriteLine(string.Format(CultureInfo.CurrentCulture, CommandLineResources.AttachmentOutputFormat, uriDataAttachment.Uri.LocalPath), OutputLevel.Information), Times.Once());
            this.mockOutput.Verify(o => o.WriteLine(string.Format(CultureInfo.CurrentCulture, CommandLineResources.AttachmentOutputFormat, uriDataAttachment1.Uri.LocalPath), OutputLevel.Information), Times.Once());
        }

        private void Setup()
        {
            this.mockRequestData = new Mock<IRequestData>();
            this.mockMetricsCollection = new Mock<IMetricsCollection>();
            mockRequestData.Setup(rd => rd.MetricsCollection).Returns(mockMetricsCollection.Object);

            this.mockOutput = new Mock<IOutput>();
            this.mockProgressIndicator = new Mock<IProgressIndicator>();
            this.consoleLogger = new ConsoleLogger(this.mockOutput.Object, this.mockProgressIndicator.Object);
        }

        private List<ObjectModel.TestResult> GetTestResultsObject()
        {
            var testcase = new TestCase("DymmyNamespace.DummyClass.TestName", new Uri("some://uri"), "TestSource")
            {
                DisplayName = "TestName"
            };

            var testresult = new ObjectModel.TestResult(testcase)
            {
                Outcome = TestOutcome.Passed,
                Duration = new TimeSpan(1, 2, 3)
            };

            var testresult1 = new ObjectModel.TestResult(testcase)
            {
                Outcome = TestOutcome.Failed,
                Duration = new TimeSpan(0, 0, 4, 5, 60)
            };

            var testresult2 = new ObjectModel.TestResult(testcase)
            {
                Outcome = TestOutcome.None
            };

            var testresult3 = new ObjectModel.TestResult(testcase)
            {
                Outcome = TestOutcome.NotFound
            };

            var testresult4 = new ObjectModel.TestResult(testcase)
            {
                Outcome = TestOutcome.Skipped
            };

            var testresultList = new List<ObjectModel.TestResult> { testresult, testresult1, testresult2, testresult3, testresult4 };

            return testresultList;
        }

        


        private List<ObjectModel.TestResult> GetTestResultObject(TestOutcome outcome)
        {
            var testcase = new TestCase("TestName", new Uri("some://uri"), "TestSource");
            var testresult = new ObjectModel.TestResult(testcase)
            {
                Outcome = outcome
            };
            var testresultList = new List<ObjectModel.TestResult> { testresult };
            return testresultList;
        }
    }
}<|MERGE_RESOLUTION|>--- conflicted
+++ resolved
@@ -544,21 +544,14 @@
             }
             loggerEvents.WaitForEventCompletion();
 
-<<<<<<< HEAD
             this.mockOutput.Verify(o => o.Write(PassedTestIndicator, OutputLevel.Information), Times.Once);
             this.mockOutput.Verify(o => o.WriteLine("TestName [1h 2m]", OutputLevel.Information), Times.Once);
             this.mockOutput.Verify(o => o.Write(FailedTestIndicator, OutputLevel.Information), Times.Once);
             this.mockOutput.Verify(o => o.WriteLine("TestName [4m 5s]", OutputLevel.Information), Times.Once());
             this.mockOutput.Verify(o => o.Write(SkippedTestIndicator, OutputLevel.Information), Times.Exactly(3));
             this.mockOutput.Verify(o => o.WriteLine("TestName", OutputLevel.Information), Times.Exactly(3));
-=======
-            this.mockOutput.Verify(o => o.WriteLine(string.Format(CultureInfo.CurrentCulture, CommandLineResources.PassedTestIndicator, "TestName"), OutputLevel.Information), Times.Once());
-            this.mockOutput.Verify(o => o.WriteLine(string.Format(CultureInfo.CurrentCulture, CommandLineResources.FailedTestIndicator, "TestName"), OutputLevel.Information), Times.Once());
-            this.mockOutput.Verify(o => o.WriteLine(string.Format(CultureInfo.CurrentCulture, CommandLineResources.SkippedTestIndicator, "TestName"), OutputLevel.Warning), Times.Once());
-            this.mockOutput.Verify(o => o.WriteLine(string.Format(CultureInfo.CurrentCulture, CommandLineResources.NotRunTestIndicator, "TestName"), OutputLevel.Information), Times.Exactly(2));
             this.mockProgressIndicator.Verify(pi => pi.Pause(), Times.Exactly(5));
             this.mockProgressIndicator.Verify(pi => pi.Start(), Times.Exactly(5));
->>>>>>> 30bf95c2
         }
 
         [TestMethod]
